--- conflicted
+++ resolved
@@ -38,11 +38,7 @@
 	r.Use(cors.New(cors.Config{
 		AllowOrigins:     []string{"http://localhost:3000"},
 		AllowMethods:     []string{"POST", "PUT", "GET", "DELETE"},
-<<<<<<< HEAD
-		AllowHeaders:     []string{"Origin", "Content-Type"},
-=======
 		AllowHeaders:     []string{"Origin, Content-Type"},
->>>>>>> 1e201c24
 		ExposeHeaders:    []string{"Content-Length"},
 		AllowCredentials: true,
 		AllowOriginFunc: func(origin string) bool {
